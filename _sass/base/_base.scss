/**************************
        Base styles
***************************/

* {
  -webkit-box-sizing: border-box;
  -moz-box-sizing: border-box;
  box-sizing: border-box;
}

html {
  background: $light-background-color;
}

body{
  color: $text-color;
}

::-moz-selection {
    background: rgba($text-color, 0.8);
    color: #fff;
    text-shadow: none;
}
::selection {
    background: rgba($text-color, 0.8);
    color: #fff;
    text-shadow: none;
}

.wrapper {
  max-width: $max-width;
	margin: 0 auto;
	padding: 0 38px;
  position: relative;
}

.wrapper--no-hero {
  margin-top: 110px;
<<<<<<< HEAD
}

ul {
  list-style: circle inside; }
ol {
  list-style: decimal inside; }
ol, ul {
  padding-left: 0;
  margin-top: 0; }
ul ul,
ul ol,
ol ol,
ol ul {
  margin: 1.5rem 0 1.5rem 3rem;
  font-size: 90%; }
li {
  margin-bottom: 1rem; }

hr {
  margin-top: 3rem;
  margin-bottom: 3.5rem;
  border-width: 0;
  border-top: 1px solid #E1E1E1; }

a {
  color: $brand-color;
=======
>>>>>>> ab9bfc2b
}<|MERGE_RESOLUTION|>--- conflicted
+++ resolved
@@ -36,33 +36,4 @@
 
 .wrapper--no-hero {
   margin-top: 110px;
-<<<<<<< HEAD
-}
-
-ul {
-  list-style: circle inside; }
-ol {
-  list-style: decimal inside; }
-ol, ul {
-  padding-left: 0;
-  margin-top: 0; }
-ul ul,
-ul ol,
-ol ol,
-ol ul {
-  margin: 1.5rem 0 1.5rem 3rem;
-  font-size: 90%; }
-li {
-  margin-bottom: 1rem; }
-
-hr {
-  margin-top: 3rem;
-  margin-bottom: 3.5rem;
-  border-width: 0;
-  border-top: 1px solid #E1E1E1; }
-
-a {
-  color: $brand-color;
-=======
->>>>>>> ab9bfc2b
 }